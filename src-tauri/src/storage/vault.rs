--- conflicted
+++ resolved
@@ -151,39 +151,19 @@
     static VAULT: Mutex<OnceLock<Vault>> = Mutex::new(OnceLock::new());
 
     fn setup() {
-<<<<<<< HEAD
-        // Disable the base path for tests
-        file_operations::set_base_path(None);
-
-        // Clean up any existing test directory
-        cleanup();
-
-        // Create the test directory
-        file_operations::create_directory(TEST_BASE_PATH).unwrap();
-
-        // Create the Vault instance and store it in the static variable
-        let vault = Vault::create_vault(TEST_VAULT, TEST_BASE_PATH).unwrap();
-        VAULT.lock().unwrap().set(vault).unwrap();
-=======
         cleanup();
         let base_path = Path::new(TEST_BASE_PATH);
         let _ = file_operations::create_directory(base_path.to_str().unwrap());
->>>>>>> 36bb8956
     }
 
     fn cleanup() {
         if Path::new(TEST_BASE_PATH).exists() {
-<<<<<<< HEAD
-            println!("🧹 Cleaning up test directory: {}", TEST_BASE_PATH);
-            file_operations::delete_directory(TEST_BASE_PATH).unwrap();
-=======
             fs::read_dir(TEST_BASE_PATH).unwrap()
                 .for_each(|entry| {
                     let path = entry.unwrap().path();
                     fs::remove_dir_all(path).ok();
                 });
             fs::remove_dir_all(TEST_BASE_PATH).ok();
->>>>>>> 36bb8956
         }
     }
 
@@ -233,20 +213,10 @@
     #[test]
     fn test_index_note_in_vault() {
         setup();
-<<<<<<< HEAD
-
-        // Get the Vault instance from the static variable
-        let binding = VAULT.lock().unwrap();
-        let vault = binding.get().unwrap();
-        let _vault_path = &vault.path;
-
-        // Create a note
-=======
     
         let vault_path = "test_vaults/TestVault";
     
         let note_path = format!("{}/TestNote.md", vault_path);
->>>>>>> 36bb8956
         let content = "This is a test note.";
         let note = Note::new("TestNote", content);
         let result = Note::create_note(&note, vault);
@@ -255,65 +225,5 @@
         // Index the note
         let indexed = vault.index_note("TestNote", content);
         assert!(indexed.is_ok(), "❌ Indexing note should succeed");
-
-<<<<<<< HEAD
-        // Verify the note is indexed
-        let schema = vault.index.schema();
-        let title_field = schema.get_field("title").unwrap();
-        let reader = vault.index.reader().unwrap();
-        let searcher = reader.searcher();
-
-        let term = TermQuery::new(
-            tantivy::Term::from_field_text(title_field, "TestNote"),
-            tantivy::schema::IndexRecordOption::Basic,
-        );
-
-        let top_docs = searcher.search(&term, &TopDocs::with_limit(1)).unwrap();
-        assert_eq!(top_docs.len(), 1, "❌ Note should be indexed");
-
-        cleanup();
-    }
-
-    #[test]
-    fn test_delete_note_index() {
-        setup();
-
-        // Get the Vault instance from the static variable
-        let binding = VAULT.lock().unwrap();
-        let vault = binding.get().unwrap();
-        let _vault_path = &vault.path;
-
-        // Create and index a note
-        let title = "TestNote";
-        let content = "This is a test note.";
-        let note = Note::new(title, content);
-        Note::create_note(&note, vault).unwrap();
-        vault.index_note(title, content).unwrap();
-
-        // Verify the note is indexed
-        let schema = vault.index.schema();
-        let title_field = schema.get_field("title").unwrap();
-        let reader = vault.index.reader().unwrap();
-        let searcher = reader.searcher();
-
-        let term = TermQuery::new(
-            tantivy::Term::from_field_text(title_field, title),
-            tantivy::schema::IndexRecordOption::Basic,
-        );
-
-        let top_docs = searcher.search(&term, &TopDocs::with_limit(1)).unwrap();
-        assert_eq!(top_docs.len(), 1, "❌ Note should be indexed");
-
-        // Delete the note from the index
-        vault.delete_note_index(title).unwrap();
-
-        // Verify the note is no longer indexed
-        let top_docs_after_delete = searcher.search(&term, &TopDocs::with_limit(1)).unwrap();
-        assert_eq!(top_docs_after_delete.len(), 0, "❌ Note should be deleted from the index");
-
-        cleanup();
-    }
-=======
     }    
->>>>>>> 36bb8956
 }