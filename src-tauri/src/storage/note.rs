--- conflicted
+++ resolved
@@ -198,26 +198,6 @@
     static VAULT: Mutex<OnceLock<Vault>> = Mutex::new(OnceLock::new());
 
     fn setup() {
-<<<<<<< HEAD
-        // Disable the base path for tests
-        file_operations::set_base_path(None);
-
-        // Clean up any existing test directory
-        cleanup();
-
-        // Create the test directory
-        file_operations::create_directory(TEST_VAULT).unwrap();
-
-        // Create the Vault instance and store it in the static variable
-        let vault = Vault::create_vault(TEST_VAULT, TEST_VAULT).unwrap();
-        VAULT.lock().unwrap().get_or_init(|| vault.into());
-    }
-
-    fn cleanup() {
-        if Path::new(TEST_VAULT).exists() {
-            file_operations::delete_directory(TEST_VAULT).unwrap();
-        }
-=======
         cleanup();
         fs::create_dir_all(TEST_VAULT).unwrap();
     }
@@ -230,7 +210,6 @@
             fs::remove_dir(TEST_VAULT).ok()
         });
         fs::remove_dir_all(TEST_VAULT).ok();
->>>>>>> 36bb8956
     }
 
     #[test]
@@ -240,37 +219,15 @@
         let file_name = format!("{}_create", TEST_NOTE);
         let content = "This is a test note.";
         let expected_clean_content = "This is a test note.";
-
-<<<<<<< HEAD
-        // Create the note
-        let note = Note {
-            title: TEST_NOTE.to_string(),
-            content: content.to_string(),
-        };
-        let binding = VAULT.lock().unwrap();
-        let vault = binding.get().unwrap();
-        let result = note.create_note(vault);
-        assert!(result.is_ok(), "❌ Note creation should succeed");
-
-        // Read the note
-        let file_name = Note::generate_file_name(&content);
-        let read_result = Note::read_note(vault, &file_name);
-=======
         let result = Note::create_note(TEST_VAULT, &file_name, content);
         assert!(result.is_ok(), "❌ Note creation should succeed");
 
         let read_result = Note::read_note(TEST_VAULT, &file_name);
->>>>>>> 36bb8956
         assert!(read_result.is_ok(), "❌ Reading the note should succeed");
 
         // Verify the content
         let read_content = read_result.unwrap().trim().to_string();
-        assert_eq!(read_content, expected_clean_content, "❌ Read content should match sanitized input");
-
-<<<<<<< HEAD
-        cleanup(); // Ensure cleanup is called at the end of the test
-=======
->>>>>>> 36bb8956
+        assert_eq!(read_content, expected_clean_content, "❌ Read content should match sanitized input")
     }
 
     #[test]
@@ -279,29 +236,11 @@
 
         let file_name = format!("{}_extract", TEST_NOTE);
         let md_content = "This note links to [[AnotherNote]] and [[TestNote]].";
-<<<<<<< HEAD
-        let note = Note {
-            title: "test_note_links".to_string(),
-            content: md_content.to_string(),
-        };
-        let binding = VAULT.lock().unwrap();
-        let vault = binding.get().unwrap();
-        let result = note.create_note(vault);
-        assert!(result.is_ok(), "❌ Creating note with links should succeed");
-
-        // Read the note
-        let file_name = Note::generate_file_name(&md_content); // Use Note::generate_file_name
-        let content = Note::read_note(vault, &file_name).unwrap(); // Use Note::read_note
-
-        // Extract links
-        let links = markdown::extract_links(&content);
-=======
         let result = Note::create_note(TEST_VAULT, &file_name, md_content);
         assert!(result.is_ok(), "❌ Creating note with links should succeed");
 
         let content = Note::read_note(TEST_VAULT, &file_name).unwrap();
         let links = Note::extract_links(&content);
->>>>>>> 36bb8956
         assert!(!links.is_empty(), "❌ Extracting links should succeed");
 
         // Verify the extracted links
@@ -314,28 +253,12 @@
     #[test]
     fn test_render_html() {
         setup();
-
-<<<<<<< HEAD
-        let md_content = "# Title\n\nThis is **bold**.";
-        let note = Note {
-            title: "test_note_html".to_string(),
-            content: md_content.to_string(),
-        };
-        let binding = VAULT.lock().unwrap();
-        let vault = binding.get().unwrap();
-        let result = note.create_note(vault);
-        assert!(result.is_ok(), "❌ Creating markdown note should succeed");
-
-        // Render the note to HTML
-        let html_result = note.render_html(vault);
-=======
         let file_name = format!("{}_render", TEST_NOTE);
         let md_content = "# Title\n This is **bold**.";
         let result = Note::create_note(TEST_VAULT, &file_name, md_content);
         assert!(result.is_ok(), "❌ Creating markdown note should succeed");
 
         let html_result = Note::render_html(TEST_VAULT, &file_name);
->>>>>>> 36bb8956
         assert!(html_result.is_ok(), "❌ Rendering markdown to HTML should succeed");
 
         // Verify the rendered HTML
@@ -350,27 +273,6 @@
     #[test]
     fn test_delete_note() {
         setup();
-
-<<<<<<< HEAD
-        let binding = VAULT.lock().unwrap();
-        let vault = binding.get().unwrap();
-
-        // Create a note
-        let note = Note {
-            title: TEST_NOTE.to_string(),
-            content: "Test content".to_string(),
-        };
-        let result = note.create_note(vault);
-        assert!(result.is_ok(), "❌ Creating note should succeed");
-
-        // Delete the note
-        let delete_result = note.delete_note(vault);
-        assert!(delete_result.is_ok(), "❌ Deleting note should succeed");
-
-        // Verify the note is deleted
-        let file_name = Note::generate_file_name(&note.content); // Use Note::generate_file_name
-        let read_result = Note::read_note(vault, &file_name); // Use Note::read_note
-=======
         let file_name = format!("{}_delete", TEST_NOTE);
         let result = Note::create_note(TEST_VAULT, &file_name, "Test content");
         assert!(result.is_ok(), "❌ Creating note should succeed");
@@ -379,7 +281,6 @@
         assert!(delete_result.is_ok(), "❌ Deleting note should succeed");
 
         let read_result = Note::read_note(TEST_VAULT, &file_name);
->>>>>>> 36bb8956
         assert!(read_result.is_err(), "❌ Reading a deleted note should fail");
 
     }
